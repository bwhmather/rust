--- conflicted
+++ resolved
@@ -21,11 +21,7 @@
 
 mod map_reduce {
     use std::collections::HashMap;
-<<<<<<< HEAD
-    use std::comm::{channel, Sender};
-=======
     use std::sync::mpsc::{channel, Sender};
->>>>>>> bc83a009
     use std::str;
     use std::task;
 
